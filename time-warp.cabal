--- conflicted
+++ resolved
@@ -167,16 +167,12 @@
                      , extra >= 1.4
                      , formatting
                      , hslogger
-<<<<<<< HEAD
+                     , lens >= 4.14
+                     , log-warper
                      , monad-control >= 1.0.1
                      , mtl
-                     , lens >= 4.14
-=======
-                     , log-warper
-                     , mtl
                      , optparse-simple
                      , serokell-util
->>>>>>> 767aaec1
                      , text-format >= 0.3.1
                      , time >= 1.6
                      , time-units >= 1.0.0
